<!--docs:
title: "Lists"
layout: detail
section: components
excerpt: "Lists present multiple line items vertically as a single continuous element."
iconId: list
path: /catalog/lists/
-->

# Lists

<!--<div class="article__asset">
  <a class="article__asset-link"
     href="https://material-components.github.io/material-components-web-catalog/#/component/list">
    <img src="{{ site.rootpath }}/images/mdc_web_screenshots/lists.png" width="365" alt="Lists screenshot">
  </a>
</div>-->

Lists are continuous, vertical indexes of text or images.

## Design & API Documentation

<ul class="icon-list">
  <li class="icon-list-item icon-list-item--spec">
    <a href="https://material.io/design/components/lists.html">Material Design guidelines: Lists</a>
  </li>
  <li class="icon-list-item icon-list-item--link">
    <a href="https://material-components.github.io/material-components-web-catalog/#/component/list">Demo</a>
  </li>
</ul>

## Installation
```
npm install @material/list
```

## Basic Usage

### HTML Structure

```html
<ul class="mdc-list" aria-orientation="vertical">
  <li class="mdc-list-item">Single-line item</li>
  <li class="mdc-list-item">Single-line item</li>
  <li class="mdc-list-item">Single-line item</li>
</ul>
```

## Variants

### Two-Line List

You can use the `mdc-list--two-line` combined with some extra markup around the text to style a list
in the double line list style as defined by
[the spec](https://material.io/design/components/lists.html#specs) (see "Double line").

```html
<ul class="mdc-list mdc-list--two-line" aria-orientation="vertical">
  <li class="mdc-list-item">
    <span class="mdc-list-item__text">
      <span class="mdc-list-item__primary-text">First-line text</span>
      <span class="mdc-list-item__secondary-text">Second-line text</span>
    </span>
  </li>
  <li class="mdc-list-item">
    <span class="mdc-list-item__text">
      <span class="mdc-list-item__primary-text">First-line text</span>
      <span class="mdc-list-item__secondary-text">Second-line text</span>
    </span>
  </li>
  <li class="mdc-list-item">
    <span class="mdc-list-item__text">
      <span class="mdc-list-item__primary-text">First-line text</span>
      <span class="mdc-list-item__secondary-text">Second-line text</span>
    </span>
  </li>
</ul>
```

> NOTE: Make sure there are no white-space characters before primary and secondary text content.

### List Groups

Multiple related lists can be grouped together using the `mdc-list-group` class on a containing element.

```html
<div class="mdc-list-group">
  <h3 class="mdc-list-group__subheader">List 1</h3>
  <ul class="mdc-list" aria-orientation="vertical">
    <li class="mdc-list-item">line item</li>
    <li class="mdc-list-item">line item</li>
    <li class="mdc-list-item">line item</li>
  </ul>

  <h3 class="mdc-list-group__subheader">List 2</h3>
  <ul class="mdc-list" aria-orientation="vertical">
    <li class="mdc-list-item">line item</li>
    <li class="mdc-list-item">line item</li>
    <li class="mdc-list-item">line item</li>
  </ul>
</div>
```

### List Dividers

MDC List contains an `mdc-list-divider` class which can be used as full-width or inset subdivisions either within lists themselves, or standalone between related groups of content.

```html
<ul class="mdc-list" aria-orientation="vertical">
  <li class="mdc-list-item">Item 1 - Division 1</li>
  <li class="mdc-list-item">Item 2 - Division 1</li>
  <li role="separator" class="mdc-list-divider"></li>
  <li class="mdc-list-item">Item 1 - Division 2</li>
  <li class="mdc-list-item">Item 2 - Division 2</li>
</ul>
```

> NOTE: the role="separator" attribute on the list divider. It is important to include this so that assistive technology can be made aware that this is a presentational element and is not meant to be included as an item in a list. Note that separator is indeed a valid role for li elements.

OR

```html
<ul class="mdc-list" aria-orientation="vertical">
  <li class="mdc-list-item">Item 1 - List 1</li>
  <li class="mdc-list-item">Item 2 - List 1</li>
</ul>
<hr class="mdc-list-divider">
<ul class="mdc-list" aria-orientation="vertical">
  <li class="mdc-list-item">Item 1 - List 2</li>
  <li class="mdc-list-item">Item 2 - List 2</li>
</ul>
```

### Single Selection List

<<<<<<< HEAD
MDC List can handle selecting/deselecting list elements based on click or keyboard action. When enabled, the `space` and `enter` keys (or `click` event) will trigger an
single list item to become selected or deselected.
=======
MDC List can handle selecting/deselecting list elements based on click or keyboard action. When enabled, the `space` and `enter` keys (or `click` event) will trigger an 
single list item to become selected and any other previous selected element to become deselected. 
>>>>>>> 3fec896e

```html
<ul id="my-list" class="mdc-list" aria-orientation="vertical">
  <li class="mdc-list-item" tabindex="0">Single-line item</li>
  <li class="mdc-list-item">Single-line item</li>
  <li class="mdc-list-item">Single-line item</li>
</ul>
```

```js
var listEle = document.getElementById('my-list');
var list = new mdc.list.MDCList(listEle);
list.singleSelection = true;
```

#### Pre-selected list item

When rendering the list with a pre-selected list item, the list item that needs to be selected should contain
the `mdc-list-item--selected` or `mdc-list-item--activated` class and `aria-selected="true"` attribute before
creating the list.

```html
<ul id="my-list" class="mdc-list" aria-orientation="vertical">
  <li class="mdc-list-item">Single-line item</li>
  <li class="mdc-list-item mdc-list-item--selected" aria-selected="true" tabindex="0">Single-line item</li>
  <li class="mdc-list-item">Single-line item</li>
</ul>
```

```js
var listEle = document.getElementById('my-list');
var list = new mdc.list.MDCList(listEle);
list.singleSelection = true;
```

## Style Customization

### CSS Classes

CSS Class | Description
--- | ---
`mdc-list` | Mandatory, for the list element.
`mdc-list--non-interactive` | Optional, disables interactivity affordances.
`mdc-list--dense` | Optional, styles the density of the list, making it appear more compact.
`mdc-list--avatar-list` | Optional, configures the leading tiles of each row to display images instead of icons. This will make the graphics of the list items larger.
`mdc-list--two-line` | Optional, modifier to style list with two lines (primary and secondary lines).
`mdc-list-item` | Mandatory, for the list item element.
`mdc-list-item__text` |	Optional, wrapper for two line list item text content (displayed as middle column of the list item).
`mdc-list-item__primary-text` | Optional, primary text for the list item. Should be the child of `mdc-list-item__text`.
`mdc-list-item__secondary-text` | Optional, secondary text for the list item. Displayed below the primary text. Should be the child of `mdc-list-item__text`.
`mdc-list-item--selected` | Optional, styles the row in an selected* state.
`mdc-list-item--activated` | Optional, styles the row in an activated* state.
`mdc-list-item__graphic` | Optional, the first tile in the row (in LTR languages, the first column of the list item). Typically an icon or image.
`mdc-list-item__meta`	| Optional, the last tile in the row (in LTR languages, the last column of the list item). Typically small text, icon. or image.
`mdc-list-group` | Optional, wrapper around two or more mdc-list elements to be grouped together.
`mdc-list-group__subheader` |	Optional, heading text displayed above each list in a group.
`mdc-list-divider` | Optional, for list divider element.
`mdc-list-divider--padded` | Optional, leaves gaps on each side of divider to match padding of `list-item__meta`.
`mdc-list-divider--inset` | Optional, increases the leading margin of the divider so that it does not intersect the avatar column.

> NOTE: `mdc-list-divider` class can be used between list items (example 1) *OR* between two lists (example 2).

> NOTE: the difference between selected and activated states:

* *Selected* state should be implemented on the `.mdc-list-item` when it is likely to change soon. Eg., selecting one or more photos to share in Google Photos.
* Multiple items can be selected at the same time when using the *selected* state.
* *Activated* state is similar to selected state, however should only be implemented once within a specific list.
* *Activated* state is more permanent than selected state, and will **NOT** change soon relative to the lifetime of the page.

### Sass Mixins

Mixin | Description
--- | ---
`mdc-list-item-primary-text-ink-color($color)` | Sets the ink color of the primary text of the list item.
`mdc-list-item-secondary-text-ink-color($color)` | Sets the ink color of the secondary text of the list item.
`mdc-list-item-graphic-fill-color($color)` | Sets background ink color of the graphic element within list item.
`mdc-list-item-graphic-ink-color($color)` | Sets ink color of the graphic element within list item.
`mdc-list-item-meta-ink-color($color)` | Sets ink color of the meta element within list item.
`mdc-list-item-corner-radius($radius)` | Sets the corner border radius of the list item.
`mdc-list-divider-color($color)` | Sets divider ink color.
`mdc-list-group-subheader-ink-color($color)` | Sets ink color of subheader text within list group.

### Accessibility

The MDCList JavaScript component implements the WAI-ARIA best practices for
[Listbox](https://www.w3.org/TR/wai-aria-practices-1.1/#Listbox). This includes overriding the default tab behavior
within the list component. You should not add `tabindex` to any of the `li` elements in a list.

As the user navigates through the list, any `button` or `a` elements within the list will receive `tabindex="-1"`
when the list item is not focused. When the list item receives focus, the child `button` and `a` elements will 
receive `tabIndex="0"`. This allows for the user to tab through list item elements and then tab to the
first element after the list. The `Arrow`, `Home`, and `End` keys should be used for navigating internal list elements.
If `singleSelection=true`, the list will allow the user to use the `Space` or `Enter` keys to select or deselect
a list item. The MDCList will perform the following actions for each key press

Key | Action
--- | ---
`ArrowUp` | When the list is in a vertical orientation, it will cause the previous list item to receive focus.
`ArrowDown` | When the list is in a vertical orientation, it will cause the next list item to receive focus.
`ArrowLeft` | When the list is in a horizontal orientation (default), it will cause the previous list item to receive focus.
`ArrowRight` | When the list is in a horizontal orientation (default), it will cause the next list item to receive focus.
`Home` | Will cause the first list item in the list to receive focus.
`End` | Will cause the last list item in the list to receive focus.
`Space` | Will cause the currently focused list item to become selected/deselected if `singleSelection=true`.
`Enter` | Will cause the currently focused list item to become selected/deselected if `singleSelection=true`.

## Usage within Web Frameworks

If you are using a JavaScript framework, such as React or Angular, you can create a List for your framework. Depending on your needs, you can use the _Simple Approach: Wrapping MDC Web Vanilla Components_, or the _Advanced Approach: Using Foundations and Adapters_. Please follow the instructions [here](../../docs/integrating-into-frameworks.md).

### Considerations for Advanced Approach

The `MDCListFoundation` expects the HTML to be setup a certain way before being used. This setup is a part of the `layout()` and `singleSelection()` functions within the `index.js`.

#### Setup in `layout()`

The default component requires that every list item receives a `tabindex` value so that it can receive focus
(`li` elements cannot receive focus at all without a `tabindex` value). Any element not already containing a
`tabindex` attribute will receive `tabindex=-1`. The first list item should have `tabindex="0"` so that the
user can find the first element using the `tab` key, but subsequent `tab` keys strokes will cause focus to
skip over the entire list. If the list items contain sub-elements that are focusable (`button` or `a` elements),
these should also receive `tabIndex="-1"`.

```html
<ul id="my-list" class="mdc-list" aria-orientation="vertical">
  <li class="mdc-list-item" tabindex="0">Single-line item<button tabindex="-1"></button></li>
  <li class="mdc-list-item" tabindex="-1">Single-line item</li>
  <li class="mdc-list-item" tabindex="-1">Single-line item</li>
</ul>
```

#### Setup in `singleSelection()`

When implementing a component that will use the single selection variant, the HTML should be modified to include
<<<<<<< HEAD
the `aria-selected` attribute, the `mdc-list-item--selected` class should be added, and the `tabindex` of the selected
element should be `0`. The first list item should have the `tabindex` updated to `-1`. The foundation method
`setSelectedIndex()` should be called with the initially selected element immediately after the foundation is
instantiated.
=======
the `aria-selected` attribute, the `mdc-list-item--selected` or `mdc-list-item--activated` class should be added, 
and the `tabindex` of the selected element should be `0`. The first list item should have the `tabindex` updated 
to `-1`. The foundation method `setSelectedIndex()` should be called with the initially selected element immediately 
after the foundation is instantiated.
>>>>>>> 3fec896e

```html
<ul id="my-list" class="mdc-list" aria-orientation="vertical">
  <li class="mdc-list-item" tabindex="-1">Single-line item<button tabindex="-1"></button></li>
  <li class="mdc-list-item mdc-list-item--selected" aria-selected="true" tabindex="0">Single-line item</li>
  <li class="mdc-list-item" tabindex="-1">Single-line item</li>
</ul>
```

### `MDCListAdapter`

Method Signature | Description
--- | ---
`getListItemCount() => Number` | Returns the total number of list items (elements with `mdc-list-item` class) that are direct children of the `root_` element.
`getFocusedElementIndex() => Number` | Returns the `index` value of the currently focused element.
`getListItemIndex(ele: Element) => Number` | Returns the `index` value of the provided `ele` element.
`setAttributeForElementIndex(index: Number, attr: String, value: String) => void` | Sets the `attr` attribute to `value` for the list item at `index`.
`addClassForElementIndex(index: Number, className: String) => void` | Adds the `className` class to the list item at `index`.
`removeClassForElementIndex(index: Number, className: String) => void` | Removes the `className` class to the list item at `index`.
`focusItemAtIndex(index: Number) => void` | Focuses the list item at the `index` value specified.
`isElementFocusable(ele: Element) => boolean` | Returns true if `ele` contains a focusable child element.
`setTabIndexForListItemChildren(index: Number, value: Number) => void` | Sets the `tabindex` attribute to `value` for each child `button` and `a` element in the list item at the `index` specified.

### `MDCListFoundation`

Method Signature | Description
--- | ---
`setWrapFocus(value: Boolean) => void` | Sets the list to allow the up arrow on the first element to focus the last element of the list and vice versa. 
`setVerticalOrientation(value: Boolean) => void` | Sets the list to an orientation causing the keys used for navigation to change. `true` results in the Up/Down arrow keys being used. `false` results in the Left/Right arrow keys being used. 
<<<<<<< HEAD
`setSingleSelection(value: Boolean) => void` | Sets the list to be a selection list. Enables the `enter` and `space` keys for selecting/deselecting a list item.
`setSelectedIndex(index: Number) => void` | Toggles the `selected` state of the list item at index `index`.
`handleFocusIn(evt: Event) => void` | Handles the changing of `tabindex` to `0` for all `button` and `a` elements when a list item receives focus.
=======
`setSingleSelection(value: Boolean) => void` | Sets the list to be a selection list. Enables the `enter` and `space` keys for selecting/deselecting a list item. 
`setSelectedIndex(index: Number) => void` | Toggles the `selected` state of the list item at index `index`. 
`setUseActivated(useActivated: boolean) => void` | Sets the selection logic to apply/remove the `mdc-list-item--activated` class.
`handleFocusIn(evt: Event) => void` | Handles the changing of `tabindex` to `0` for all `button` and `a` elements when a list item receives focus. 
>>>>>>> 3fec896e
`handleFocusOut(evt: Event) => void` | Handles the changing of `tabindex` to `-1` for all `button` and `a` elements when a list item loses focus.
`handleKeydown(evt: Event) => void` | Handles determining if a focus action should occur when a key event is triggered.
`handleClick(evt: Event) => void` | Handles toggling the selected/deselected state for a list item when clicked. This method is only used by the single selection list.
`focusNextElement(index: Number) => void` | Handles focusing the next element using the current `index`.
`focusPrevElement(index: Number) => void` | Handles focusing the previous element using the current `index`.
`focusFirstElement() => void` | Handles focusing the first element in a list.
`focusLastElement() => void` | Handles focusing the last element in a list.<|MERGE_RESOLUTION|>--- conflicted
+++ resolved
@@ -133,13 +133,8 @@
 
 ### Single Selection List
 
-<<<<<<< HEAD
 MDC List can handle selecting/deselecting list elements based on click or keyboard action. When enabled, the `space` and `enter` keys (or `click` event) will trigger an
-single list item to become selected or deselected.
-=======
-MDC List can handle selecting/deselecting list elements based on click or keyboard action. When enabled, the `space` and `enter` keys (or `click` event) will trigger an 
-single list item to become selected and any other previous selected element to become deselected. 
->>>>>>> 3fec896e
+single list item to become selected and any other previous selected element to become deselected.
 
 ```html
 <ul id="my-list" class="mdc-list" aria-orientation="vertical">
@@ -229,7 +224,7 @@
 within the list component. You should not add `tabindex` to any of the `li` elements in a list.
 
 As the user navigates through the list, any `button` or `a` elements within the list will receive `tabindex="-1"`
-when the list item is not focused. When the list item receives focus, the child `button` and `a` elements will 
+when the list item is not focused. When the list item receives focus, the child `button` and `a` elements will
 receive `tabIndex="0"`. This allows for the user to tab through list item elements and then tab to the
 first element after the list. The `Arrow`, `Home`, and `End` keys should be used for navigating internal list elements.
 If `singleSelection=true`, the list will allow the user to use the `Space` or `Enter` keys to select or deselect
@@ -274,17 +269,10 @@
 #### Setup in `singleSelection()`
 
 When implementing a component that will use the single selection variant, the HTML should be modified to include
-<<<<<<< HEAD
-the `aria-selected` attribute, the `mdc-list-item--selected` class should be added, and the `tabindex` of the selected
-element should be `0`. The first list item should have the `tabindex` updated to `-1`. The foundation method
-`setSelectedIndex()` should be called with the initially selected element immediately after the foundation is
-instantiated.
-=======
-the `aria-selected` attribute, the `mdc-list-item--selected` or `mdc-list-item--activated` class should be added, 
-and the `tabindex` of the selected element should be `0`. The first list item should have the `tabindex` updated 
-to `-1`. The foundation method `setSelectedIndex()` should be called with the initially selected element immediately 
+the `aria-selected` attribute, the `mdc-list-item--selected` or `mdc-list-item--activated` class should be added,
+and the `tabindex` of the selected element should be `0`. The first list item should have the `tabindex` updated
+to `-1`. The foundation method `setSelectedIndex()` should be called with the initially selected element immediately
 after the foundation is instantiated.
->>>>>>> 3fec896e
 
 ```html
 <ul id="my-list" class="mdc-list" aria-orientation="vertical">
@@ -312,18 +300,12 @@
 
 Method Signature | Description
 --- | ---
-`setWrapFocus(value: Boolean) => void` | Sets the list to allow the up arrow on the first element to focus the last element of the list and vice versa. 
-`setVerticalOrientation(value: Boolean) => void` | Sets the list to an orientation causing the keys used for navigation to change. `true` results in the Up/Down arrow keys being used. `false` results in the Left/Right arrow keys being used. 
-<<<<<<< HEAD
+`setWrapFocus(value: Boolean) => void` | Sets the list to allow the up arrow on the first element to focus the last element of the list and vice versa.
+`setVerticalOrientation(value: Boolean) => void` | Sets the list to an orientation causing the keys used for navigation to change. `true` results in the Up/Down arrow keys being used. `false` results in the Left/Right arrow keys being used.
 `setSingleSelection(value: Boolean) => void` | Sets the list to be a selection list. Enables the `enter` and `space` keys for selecting/deselecting a list item.
 `setSelectedIndex(index: Number) => void` | Toggles the `selected` state of the list item at index `index`.
+`setUseActivated(useActivated: boolean) => void` | Sets the selection logic to apply/remove the `mdc-list-item--activated` class.
 `handleFocusIn(evt: Event) => void` | Handles the changing of `tabindex` to `0` for all `button` and `a` elements when a list item receives focus.
-=======
-`setSingleSelection(value: Boolean) => void` | Sets the list to be a selection list. Enables the `enter` and `space` keys for selecting/deselecting a list item. 
-`setSelectedIndex(index: Number) => void` | Toggles the `selected` state of the list item at index `index`. 
-`setUseActivated(useActivated: boolean) => void` | Sets the selection logic to apply/remove the `mdc-list-item--activated` class.
-`handleFocusIn(evt: Event) => void` | Handles the changing of `tabindex` to `0` for all `button` and `a` elements when a list item receives focus. 
->>>>>>> 3fec896e
 `handleFocusOut(evt: Event) => void` | Handles the changing of `tabindex` to `-1` for all `button` and `a` elements when a list item loses focus.
 `handleKeydown(evt: Event) => void` | Handles determining if a focus action should occur when a key event is triggered.
 `handleClick(evt: Event) => void` | Handles toggling the selected/deselected state for a list item when clicked. This method is only used by the single selection list.
