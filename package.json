{
  "devDependencies": {
    "browser-sync": "^1.1.1",
    "del": "^0.1.0",
    "gulp": "^3.6.0",
    "gulp-autoprefixer": "^0.0.7",
<<<<<<< HEAD
    "gulp-cache": "^0.2.0",
=======
    "gulp-cache": "^0.1.1",
    "gulp-changed": "^0.4.0",
>>>>>>> c01e8616
    "gulp-csso": "^0.2.6",
    "gulp-flatten": "^0.0.2",
    "gulp-if": "^1.2.1",
    "gulp-imagemin": "^0.6.0",
    "gulp-jshint": "^1.5.3",
    "gulp-load-plugins": "^0.5.0",
    "gulp-minify-html": "^0.1.3",
    "gulp-replace": "^0.3.0",
    "gulp-ruby-sass": "^0.5.0",
    "gulp-size": "^0.4.0",
    "gulp-uglify": "^0.3.0",
    "gulp-uncss": "^0.4.4",
    "gulp-useref": "^0.4.3",
    "jshint-stylish": "^0.2.0",
    "opn": "^0.1.1",
    "psi": "^0.0.4",
    "require-dir": "^0.1.0",
    "run-sequence": "^0.3.6"
  },
  "engines": {
    "node": ">=0.10.0"
  },
  "private": true,
  "scripts": {
    "test": "gulp && git status | grep 'working directory clean' >/dev/null || (echo 'Please commit all changes generated by building'; exit 1)"
  }
}<|MERGE_RESOLUTION|>--- conflicted
+++ resolved
@@ -4,12 +4,8 @@
     "del": "^0.1.0",
     "gulp": "^3.6.0",
     "gulp-autoprefixer": "^0.0.7",
-<<<<<<< HEAD
     "gulp-cache": "^0.2.0",
-=======
-    "gulp-cache": "^0.1.1",
     "gulp-changed": "^0.4.0",
->>>>>>> c01e8616
     "gulp-csso": "^0.2.6",
     "gulp-flatten": "^0.0.2",
     "gulp-if": "^1.2.1",
