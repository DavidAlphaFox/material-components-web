/**
 * Copyright 2017 Google Inc. All Rights Reserved.
 *
 * Licensed under the Apache License, Version 2.0 (the "License");
 * you may not use this file except in compliance with the License.
 * You may obtain a copy of the License at
 *
 *      http://www.apache.org/licenses/LICENSE-2.0
 *
 * Unless required by applicable law or agreed to in writing, software
 * distributed under the License is distributed on an "AS IS" BASIS,
 * WITHOUT WARRANTIES OR CONDITIONS OF ANY KIND, either express or implied.
 * See the License for the specific language governing permissions and
 * limitations under the License.
 */

import {assert} from 'chai';
import td from 'testdouble';

import {verifyDefaultAdapter} from '../helpers/foundation';
import {createMockRaf} from '../helpers/raf';
import {setupFoundationTest} from '../helpers/setup';
import {MDCChipFoundation} from '../../../packages/mdc-chips/chip/foundation';

const {cssClasses} = MDCChipFoundation;

suite('MDCChipFoundation');

test('exports strings', () => {
  assert.isOk('strings' in MDCChipFoundation);
});

test('exports cssClasses', () => {
  assert.isOk('cssClasses' in MDCChipFoundation);
});

test('defaultAdapter returns a complete adapter implementation', () => {
  verifyDefaultAdapter(MDCChipFoundation, [
    'addClass', 'removeClass', 'hasClass', 'addClassToLeadingIcon',
<<<<<<< HEAD
    'removeClassFromLeadingIcon', 'eventTargetHasClass', 'registerEventHandler',
    'deregisterEventHandler', 'registerTrailingIconInteractionHandler',
    'deregisterTrailingIconInteractionHandler', 'notifyInteraction',
=======
    'removeClassFromLeadingIcon', 'eventTargetHasClass', 'notifyInteraction',
>>>>>>> 92778e18
    'notifyTrailingIconInteraction', 'notifyRemoval',
    'getComputedStyleValue', 'setStyleProperty',
  ]);
});

const setupTest = () => setupFoundationTest(MDCChipFoundation);

test('#isSelected returns true if mdc-chip--selected class is present', () => {
  const {foundation, mockAdapter} = setupTest();
  td.when(mockAdapter.hasClass(cssClasses.SELECTED)).thenReturn(true);
  assert.isTrue(foundation.isSelected());
});

test('#isSelected returns false if mdc-chip--selected class is not present', () => {
  const {foundation, mockAdapter} = setupTest();
  td.when(mockAdapter.hasClass(cssClasses.SELECTED)).thenReturn(false);
  assert.isFalse(foundation.isSelected());
});

test('#setSelected adds mdc-chip--selected class if true', () => {
  const {foundation, mockAdapter} = setupTest();
  foundation.setSelected(true);
  td.verify(mockAdapter.addClass(cssClasses.SELECTED));
});

test('#setSelected removes mdc-chip--selected class if false', () => {
  const {foundation, mockAdapter} = setupTest();
  foundation.setSelected(false);
  td.verify(mockAdapter.removeClass(cssClasses.SELECTED));
});

test(`#beginExit adds ${cssClasses.CHIP_EXIT} class`, () => {
  const {foundation, mockAdapter} = setupTest();
  foundation.beginExit();
  td.verify(mockAdapter.addClass(cssClasses.CHIP_EXIT));
});

<<<<<<< HEAD
test('on click, emit custom event', () => {
=======
test('#handleInteraction emits custom event on click', () => {
>>>>>>> 92778e18
  const {foundation, mockAdapter} = setupTest();
  const mockEvt = {
    type: 'click',
  };

  foundation.handleInteraction(mockEvt);

  td.verify(mockAdapter.notifyInteraction());
});

test('#handleTransitionEnd notifies removal of chip on width transition end', () => {
  const {foundation, mockAdapter} = setupTest();
  const mockEvt = {
    type: 'transitionend',
    target: {},
    propertyName: 'width',
  };
  td.when(mockAdapter.eventTargetHasClass(mockEvt.target, cssClasses.CHIP_EXIT)).thenReturn(true);

  foundation.handleTransitionEnd(mockEvt);

  td.verify(mockAdapter.notifyRemoval());
});

test('#handleTransitionEnd animates width if chip is exiting on chip opacity transition end', () => {
  const {foundation, mockAdapter} = setupTest();
  const raf = createMockRaf();
  const mockEvt = {
    type: 'transitionend',
    target: {},
    propertyName: 'opacity',
  };
  td.when(mockAdapter.eventTargetHasClass(mockEvt.target, cssClasses.CHIP_EXIT)).thenReturn(true);
  td.when(mockAdapter.getComputedStyleValue('width')).thenReturn('100px');

  foundation.handleTransitionEnd(mockEvt);

  raf.flush();
  td.verify(mockAdapter.setStyleProperty('width', '100px'));
  td.verify(mockAdapter.setStyleProperty('padding', '0'));
  td.verify(mockAdapter.setStyleProperty('margin', '0'));

  raf.flush();
  td.verify(mockAdapter.setStyleProperty('width', '0'));
});

test(`#handleTransitionEnd adds ${cssClasses.HIDDEN_LEADING_ICON} class to leading icon ` +
  'on leading icon opacity transition end, if chip is selected', () => {
  const {foundation, mockAdapter} = setupTest();
  const mockEvt = {
    type: 'transitionend',
    target: {},
    propertyName: 'opacity',
  };
  td.when(mockAdapter.eventTargetHasClass(mockEvt.target, cssClasses.LEADING_ICON)).thenReturn(true);
  td.when(mockAdapter.hasClass(cssClasses.SELECTED)).thenReturn(true);

  foundation.handleTransitionEnd(mockEvt);

  td.verify(mockAdapter.addClassToLeadingIcon(cssClasses.HIDDEN_LEADING_ICON));
});

test('#handleTransitionEnd does nothing on leading icon opacity transition end,' +
  'if chip is not selected', () => {
  const {foundation, mockAdapter} = setupTest();
  const mockEvt = {
    type: 'transitionend',
    target: {},
    propertyName: 'opacity',
  };
  td.when(mockAdapter.eventTargetHasClass(mockEvt.target, cssClasses.LEADING_ICON)).thenReturn(true);
  td.when(mockAdapter.hasClass(cssClasses.SELECTED)).thenReturn(false);

  foundation.handleTransitionEnd(mockEvt);

  td.verify(mockAdapter.addClassToLeadingIcon(cssClasses.HIDDEN_LEADING_ICON), {times: 0});
});

test(`#handleTransitionEnd removes ${cssClasses.HIDDEN_LEADING_ICON} class from leading icon ` +
  'on checkmark opacity transition end, if chip is not selected', () => {
  const {foundation, mockAdapter} = setupTest();
  const mockEvt = {
    type: 'transitionend',
    target: {},
    propertyName: 'opacity',
  };
  td.when(mockAdapter.eventTargetHasClass(mockEvt.target, cssClasses.CHECKMARK)).thenReturn(true);
  td.when(mockAdapter.hasClass(cssClasses.SELECTED)).thenReturn(false);

  foundation.handleTransitionEnd(mockEvt);

  td.verify(mockAdapter.removeClassFromLeadingIcon(cssClasses.HIDDEN_LEADING_ICON));
});

test('#handleTransitionEnd does nothing on checkmark opacity transition end, if chip is selected', () => {
  const {foundation, mockAdapter} = setupTest();
  const mockEvt = {
    type: 'transitionend',
    target: {},
    propertyName: 'opacity',
  };
  td.when(mockAdapter.eventTargetHasClass(mockEvt.target, cssClasses.CHECKMARK)).thenReturn(true);
  td.when(mockAdapter.hasClass(cssClasses.SELECTED)).thenReturn(true);

  foundation.handleTransitionEnd(mockEvt);

  td.verify(mockAdapter.removeClassFromLeadingIcon(cssClasses.HIDDEN_LEADING_ICON), {times: 0});
});

test('#handleTrailingIconInteraction emits custom event on click in trailing icon', () => {
  const {foundation, mockAdapter} = setupTest();
  const mockEvt = {
    type: 'click',
    stopPropagation: td.func('stopPropagation'),
  };

  foundation.handleTrailingIconInteraction(mockEvt);
  td.verify(mockAdapter.notifyTrailingIconInteraction());
  td.verify(mockEvt.stopPropagation());
});

<<<<<<< HEAD
test(`on click in trailing icon, add ${cssClasses.CHIP_EXIT} class by default`, () => {
  const {foundation, mockAdapter} = setupTest();
  const handlers = captureHandlers(mockAdapter, 'registerTrailingIconInteractionHandler');
=======
test(`#handleTrailingIconInteraction adds ${cssClasses.CHIP_EXIT} class by default on click in trailing icon`, () => {
  const {foundation, mockAdapter} = setupTest();
>>>>>>> 92778e18
  const mockEvt = {
    type: 'click',
    stopPropagation: td.func('stopPropagation'),
  };

<<<<<<< HEAD
  foundation.init();
  handlers.click(mockEvt);
=======
  foundation.handleTrailingIconInteraction(mockEvt);
>>>>>>> 92778e18

  assert.isTrue(foundation.getShouldRemoveOnTrailingIconClick());
  td.verify(mockAdapter.addClass(cssClasses.CHIP_EXIT));
  td.verify(mockEvt.stopPropagation());
});

<<<<<<< HEAD
test(`on click in trailing icon, do not add ${cssClasses.CHIP_EXIT} class if shouldRemoveOnTrailingIconClick_ is false`,
  () => {
    const {foundation, mockAdapter} = setupTest();
    const handlers = captureHandlers(mockAdapter, 'registerTrailingIconInteractionHandler');
    const mockEvt = {
      type: 'click',
      stopPropagation: td.func('stopPropagation'),
    };

    foundation.init();
    foundation.setShouldRemoveOnTrailingIconClick(false);
    handlers.click(mockEvt);

    assert.isFalse(foundation.getShouldRemoveOnTrailingIconClick());
    td.verify(mockAdapter.addClass(cssClasses.CHIP_EXIT), {times: 0});
    td.verify(mockEvt.stopPropagation());
  }
);
=======
test(`#handleTrailingIconInteraction does not add ${cssClasses.CHIP_EXIT} class on click in trailing icon ` +
  'if shouldRemoveOnTrailingIconClick_ is false', () => {
  const {foundation, mockAdapter} = setupTest();
  const mockEvt = {
    type: 'click',
    stopPropagation: td.func('stopPropagation'),
  };

  foundation.setShouldRemoveOnTrailingIconClick(false);
  foundation.handleTrailingIconInteraction(mockEvt);

  assert.isFalse(foundation.getShouldRemoveOnTrailingIconClick());
  td.verify(mockAdapter.addClass(cssClasses.CHIP_EXIT), {times: 0});
  td.verify(mockEvt.stopPropagation());
});
>>>>>>> 92778e18
<|MERGE_RESOLUTION|>--- conflicted
+++ resolved
@@ -37,13 +37,7 @@
 test('defaultAdapter returns a complete adapter implementation', () => {
   verifyDefaultAdapter(MDCChipFoundation, [
     'addClass', 'removeClass', 'hasClass', 'addClassToLeadingIcon',
-<<<<<<< HEAD
-    'removeClassFromLeadingIcon', 'eventTargetHasClass', 'registerEventHandler',
-    'deregisterEventHandler', 'registerTrailingIconInteractionHandler',
-    'deregisterTrailingIconInteractionHandler', 'notifyInteraction',
-=======
     'removeClassFromLeadingIcon', 'eventTargetHasClass', 'notifyInteraction',
->>>>>>> 92778e18
     'notifyTrailingIconInteraction', 'notifyRemoval',
     'getComputedStyleValue', 'setStyleProperty',
   ]);
@@ -81,11 +75,7 @@
   td.verify(mockAdapter.addClass(cssClasses.CHIP_EXIT));
 });
 
-<<<<<<< HEAD
-test('on click, emit custom event', () => {
-=======
 test('#handleInteraction emits custom event on click', () => {
->>>>>>> 92778e18
   const {foundation, mockAdapter} = setupTest();
   const mockEvt = {
     type: 'click',
@@ -207,51 +197,20 @@
   td.verify(mockEvt.stopPropagation());
 });
 
-<<<<<<< HEAD
-test(`on click in trailing icon, add ${cssClasses.CHIP_EXIT} class by default`, () => {
-  const {foundation, mockAdapter} = setupTest();
-  const handlers = captureHandlers(mockAdapter, 'registerTrailingIconInteractionHandler');
-=======
 test(`#handleTrailingIconInteraction adds ${cssClasses.CHIP_EXIT} class by default on click in trailing icon`, () => {
   const {foundation, mockAdapter} = setupTest();
->>>>>>> 92778e18
   const mockEvt = {
     type: 'click',
     stopPropagation: td.func('stopPropagation'),
   };
 
-<<<<<<< HEAD
-  foundation.init();
-  handlers.click(mockEvt);
-=======
   foundation.handleTrailingIconInteraction(mockEvt);
->>>>>>> 92778e18
 
   assert.isTrue(foundation.getShouldRemoveOnTrailingIconClick());
   td.verify(mockAdapter.addClass(cssClasses.CHIP_EXIT));
   td.verify(mockEvt.stopPropagation());
 });
 
-<<<<<<< HEAD
-test(`on click in trailing icon, do not add ${cssClasses.CHIP_EXIT} class if shouldRemoveOnTrailingIconClick_ is false`,
-  () => {
-    const {foundation, mockAdapter} = setupTest();
-    const handlers = captureHandlers(mockAdapter, 'registerTrailingIconInteractionHandler');
-    const mockEvt = {
-      type: 'click',
-      stopPropagation: td.func('stopPropagation'),
-    };
-
-    foundation.init();
-    foundation.setShouldRemoveOnTrailingIconClick(false);
-    handlers.click(mockEvt);
-
-    assert.isFalse(foundation.getShouldRemoveOnTrailingIconClick());
-    td.verify(mockAdapter.addClass(cssClasses.CHIP_EXIT), {times: 0});
-    td.verify(mockEvt.stopPropagation());
-  }
-);
-=======
 test(`#handleTrailingIconInteraction does not add ${cssClasses.CHIP_EXIT} class on click in trailing icon ` +
   'if shouldRemoveOnTrailingIconClick_ is false', () => {
   const {foundation, mockAdapter} = setupTest();
@@ -266,5 +225,4 @@
   assert.isFalse(foundation.getShouldRemoveOnTrailingIconClick());
   td.verify(mockAdapter.addClass(cssClasses.CHIP_EXIT), {times: 0});
   td.verify(mockEvt.stopPropagation());
-});
->>>>>>> 92778e18
+});