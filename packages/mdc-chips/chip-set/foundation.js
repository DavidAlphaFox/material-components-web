/**
 * @license
 * Copyright 2017 Google Inc. All Rights Reserved.
 *
 * Licensed under the Apache License, Version 2.0 (the "License");
 * you may not use this file except in compliance with the License.
 * You may obtain a copy of the License at
 *
 *      http://www.apache.org/licenses/LICENSE-2.0
 *
 * Unless required by applicable law or agreed to in writing, software
 * distributed under the License is distributed on an "AS IS" BASIS,
 * WITHOUT WARRANTIES OR CONDITIONS OF ANY KIND, either express or implied.
 * See the License for the specific language governing permissions and
 * limitations under the License.
 */

import MDCFoundation from '@material/base/foundation';
import MDCChipSetAdapter from './adapter';
// eslint-disable-next-line no-unused-vars
import {MDCChipFoundation, MDCChipInteractionEventType} from '../chip/foundation';
import {strings, cssClasses} from './constants';

/**
 * @extends {MDCFoundation<!MDCChipSetAdapter>}
 * @final
 */
class MDCChipSetFoundation extends MDCFoundation {
  /** @return enum {string} */
  static get strings() {
    return strings;
  }

  /** @return enum {string} */
  static get cssClasses() {
    return cssClasses;
  }

  /**
   * {@see MDCChipSetAdapter} for typing information on parameters and return
   * types.
   * @return {!MDCChipSetAdapter}
   */
  static get defaultAdapter() {
    return /** @type {!MDCChipSetAdapter} */ ({
      hasClass: () => {},
<<<<<<< HEAD
      registerInteractionHandler: () => {},
      deregisterInteractionHandler: () => {},
=======
>>>>>>> 92778e18
      removeChip: () => {},
    });
  }

  /**
   * @param {!MDCChipSetAdapter} adapter
   */
  constructor(adapter) {
    super(Object.assign(MDCChipSetFoundation.defaultAdapter, adapter));

    /**
     * The selected chips in the set. Only used for choice chip set or filter chip set.
     * @private {!Array<!MDCChipFoundation>}
     */
    this.selectedChips_ = [];
<<<<<<< HEAD

    /** @private {function(!MDCChipInteractionEventType): undefined} */
    this.chipInteractionHandler_ = (evt) => this.handleChipInteraction_(evt);
    /** @private {function(!MDCChipInteractionEventType): undefined} */
    this.chipRemovalHandler_ = (evt) => this.handleChipRemoval_(evt);
  }

  init() {
    this.adapter_.registerInteractionHandler(
      MDCChipFoundation.strings.INTERACTION_EVENT, this.chipInteractionHandler_);
    this.adapter_.registerInteractionHandler(
      MDCChipFoundation.strings.REMOVAL_EVENT, this.chipRemovalHandler_);
  }

  destroy() {
    this.adapter_.deregisterInteractionHandler(
      MDCChipFoundation.strings.INTERACTION_EVENT, this.chipInteractionHandler_);
    this.adapter_.deregisterInteractionHandler(
      MDCChipFoundation.strings.REMOVAL_EVENT, this.chipRemovalHandler_);
=======
>>>>>>> 92778e18
  }

  /**
   * Selects the given chip. Deselects all other chips if the chip set is of the choice variant.
   * @param {!MDCChipFoundation} chipFoundation
   */
  select(chipFoundation) {
    if (this.adapter_.hasClass(cssClasses.CHOICE)) {
      this.deselectAll_();
    }
    chipFoundation.setSelected(true);
    this.selectedChips_.push(chipFoundation);
  }

  /**
   * Deselects the given chip.
   * @param {!MDCChipFoundation} chipFoundation
   */
  deselect(chipFoundation) {
    const index = this.selectedChips_.indexOf(chipFoundation);
    if (index >= 0) {
      this.selectedChips_.splice(index, 1);
    }
    chipFoundation.setSelected(false);
  }

  /** Deselects all selected chips. */
  deselectAll_() {
    this.selectedChips_.forEach((chipFoundation) => {
      chipFoundation.setSelected(false);
    });
    this.selectedChips_.length = 0;
  }

  /**
   * Handles a chip interaction event
   * @param {!MDCChipInteractionEventType} evt
   * @private
   */
  handleChipInteraction(evt) {
    const chipFoundation = evt.detail.chip.foundation;
    if (this.adapter_.hasClass(cssClasses.CHOICE) || this.adapter_.hasClass(cssClasses.FILTER)) {
      if (chipFoundation.isSelected()) {
        this.deselect(chipFoundation);
      } else {
        this.select(chipFoundation);
      }
    }
  }

  /**
   * Handles the event when a chip is removed.
   * @param {!MDCChipInteractionEventType} evt
   * @private
   */
  handleChipRemoval(evt) {
    const {chip} = evt.detail;
    this.deselect(chip.foundation);
    this.adapter_.removeChip(chip);
  }
}

export default MDCChipSetFoundation;<|MERGE_RESOLUTION|>--- conflicted
+++ resolved
@@ -44,11 +44,6 @@
   static get defaultAdapter() {
     return /** @type {!MDCChipSetAdapter} */ ({
       hasClass: () => {},
-<<<<<<< HEAD
-      registerInteractionHandler: () => {},
-      deregisterInteractionHandler: () => {},
-=======
->>>>>>> 92778e18
       removeChip: () => {},
     });
   }
@@ -64,28 +59,6 @@
      * @private {!Array<!MDCChipFoundation>}
      */
     this.selectedChips_ = [];
-<<<<<<< HEAD
-
-    /** @private {function(!MDCChipInteractionEventType): undefined} */
-    this.chipInteractionHandler_ = (evt) => this.handleChipInteraction_(evt);
-    /** @private {function(!MDCChipInteractionEventType): undefined} */
-    this.chipRemovalHandler_ = (evt) => this.handleChipRemoval_(evt);
-  }
-
-  init() {
-    this.adapter_.registerInteractionHandler(
-      MDCChipFoundation.strings.INTERACTION_EVENT, this.chipInteractionHandler_);
-    this.adapter_.registerInteractionHandler(
-      MDCChipFoundation.strings.REMOVAL_EVENT, this.chipRemovalHandler_);
-  }
-
-  destroy() {
-    this.adapter_.deregisterInteractionHandler(
-      MDCChipFoundation.strings.INTERACTION_EVENT, this.chipInteractionHandler_);
-    this.adapter_.deregisterInteractionHandler(
-      MDCChipFoundation.strings.REMOVAL_EVENT, this.chipRemovalHandler_);
-=======
->>>>>>> 92778e18
   }
 
   /**
