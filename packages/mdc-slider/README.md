<!--docs:
title: "Sliders"
layout: detail
section: components
excerpt: "A select over a range of values by moving the slider thumb."
iconId: slider
path: /catalog/input-controls/sliders/
-->

# Slider

<!--<div class="article__asset">
  <a class="article__asset-link"
     href="https://material-components.github.io/material-components-web-catalog/#/component/slider">
    <img src="{{ site.rootpath }}/images/mdc_web_screenshots/slider.png" width="400" alt="Select screenshot">
  </a>
</div>-->

Sliders allow users to make selections from a range of values.

## Design and API Documentation

<ul class="icon-list">
  <li class="icon-list-item icon-list-item--spec">
    <a href="https://material.io/go/design-sliders">Material Design guidelines: Sliders</a>
  </li>
  <li class="icon-list-item icon-list-item--link">
    <a href="https://material-components.github.io/material-components-web-catalog/#/component/slider">Demo</a>
  </li>
</ul>

## Installation

```
npm install @material/slider
```

## Basic Usage

### HTML Structure

```html
<<<<<<< HEAD
<div class="mdc-slider" >
=======
<div class="mdc-slider">
>>>>>>> 739aee18
  <div class="mdc-slider__track">
    <div class="mdc-slider__track-fill"></div>
  </div>
  <div class="mdc-slider__thumb" tabindex="0" role="slider"
<<<<<<< HEAD
    aria-valuemin="0" aria-valuemax="50" aria-valuenow="20"
=======
    aria-valuemin="0" aria-valuemax="100" aria-valuenow="50"
>>>>>>> 739aee18
    aria-label="Select Value">
    <svg class="mdc-slider__thumb-handle" width="34" height="34">
      <circle cx="17" cy="17" r="6"></circle>
    </svg>
  </div>
</div>
```

### Styles

```scss
@import "@material/slider/mdc-slider";
```

### JavaScript Instantiation

```js
import {MDCSlider} from '@material/slider';

const slider = new MDCSlider(document.querySelector('.mdc-slider'));
```

## Variants

### Continuous Slider

Use continuous sliders allow users to make meaningful selections that don’t require a specific value. Continuous Slider is the default variant.

### Discrete Slider

Discrete sliders display a numeric value label upon pressing the thumb, which allows a user to input an exact value. Add mdc-slider--discrete to the component class for this variant.
```html
<div class="mdc-slider mdc-slider--discrete">
  <!-- ... -->
</div>
```

### Initializing the slider with custom ranges/values

When `MDCSlider` is initialized, it reads the element's `aria-valuemin`, `aria-valuemax`, and
`aria-valuenow` values if present and uses them to set the component's `min`, `max`, and `value`
properties. This means you can use these attributes to set these values for the slider within the
DOM.

```html
<div class="mdc-slider" tabindex="0" role="slider"
     aria-valuemin="-5" aria-valuemax="50" aria-valuenow="10"
     aria-label="Select Value">
  <!-- ... -->
</div>
```

<<<<<<< HEAD
### Disabled sliders

Adding an `aria-disabled` attribute to a slider will initially disable it.
=======
### Using a step value

> **NOTE**: In a discrete slider, the step value defines the slider values that are valid. In a continuous 
> slider, the step value only defines the size of an arrow key step, but the slider can still hold continuous values.

`MDCSlider` supports quantization by allowing users to supply a floating-point `step` value via a
`data-step` attribute.
>>>>>>> 739aee18

```html
<div class="mdc-slider" tabindex="0" role="slider"
     aria-valuemin="0" aria-valuemax="100" aria-valuenow="0"
<<<<<<< HEAD
     aria-label="Select Value" aria-disabled="true">
=======
     data-step="2" aria-label="Select Value">
>>>>>>> 739aee18
  <!-- ... -->
</div>
```

<<<<<<< HEAD
=======
When a step value is given, the slider will quantize all values to match that step value, _except_
for the minimum and maximum values, which can always be set. This is to ensure consistent behavior.

The step value can be any positive floating-point number, or `0`. When the step value is `0`, the
slider is considered to not have any step. A error will be thrown if you are trying to set step
value to be a negative number.

Discrete sliders are required to have a positive step value other than 0. If a step value of 0 is
provided, or no value is provided, the step value will default to 1.

### Display tick marks (discrete slider only)

Discrete sliders support tick marks on their tracks by adding `<div class="mdc-slider__tick-mark-set"></div>`
to the track element after the `mdc-slider__track-fill` element.

```html
<div class="mdc-slider mdc-slider--discrete">
     <div class="mdc-slider__track">
      <div class="mdc-slider__track-fill"></div>
      <div class="mdc-slider__tick-mark-set"></div>
    </div>
    <!-- ... -->
</div>
```

> **NOTE**: When the provided step is indivisible to distance between max and min,
> we place the second to last marker proportionally at where thumb could reach and
> place the last marker at max value.

>>>>>>> 739aee18
## Style Customization

### CSS Classes

CSS Class | Description
--- | ---
`mdc-slider` | Mandatory.
`mdc-slider__track` | Mandatory. Element containing the track-fill.
`mdc-slider__track-fill` | Mandatory. The fill element to display where the value is.
`mdc-slider__tick-mark-set` | Optional. Will render tick marks if present. Contains the tick marks inside this element
`mdc-slider__thumb` | Mandatory. Element containing the thumb-handle.
`mdc-slider__thumb-handle` | Mandatory. The handle element to display where the value is.
`mdc-slider--discrete` | Optional. Will make slider discrete.

### Sass Mixins

Mixin | Description
--- | ---
`mdc-slider-track-color($color)` | Customizes the color of the track for the slider
`mdc-slider-track-fill-color($color)` | Customizes the color of the track-fill for the slider
`mdc-slider-thumb-color($color)` | Customizes the color of the thumb and thumb ripple for the slider
`mdc-slider-tick-mark-color($color)` | Customizes the color of the tick marks

## `MDCSlider` Properties and Methods

| Property | Value Type | Description |
| --- | --- | --- |
| `value` | `number` | The current value of the slider. Changing this will update the slider's value. |
| `min` | `number` | The minimum value a slider can have. Values set programmatically will be clamped to this minimum value. Changing this property will update the slider's value if it is lower than the new minimum |
| `max` | `number` | The maximum value a slider can have. Values set programmatically will be clamped to this maximum value. Changing this property will update the slider's value if it is greater than the new maximum |
| `step` | `number` | The current step value of the slider. Changing this will update the slider's layout. |
| `disabled` | `boolean` | Whether or not the slider is disabled |

| Method Signature | Description |
| --- | --- |
| `layout() => void` | Recomputes the dimensions and re-lays out the component. This should be called if the dimensions of the slider itself or any of its parent elements change programmatically (it is called automatically on resize). |

### Additional Information

`MDCSlider` emits a `MDCSlider:input` custom event from its root element whenever the slider value
is changed by way of a user event, e.g. when a user is dragging the slider or changing the value
using the arrow keys. The `detail` property of the event is set to the slider instance that was
affected.

`MDCSlider` emits a `MDCSlider:change` custom event from its root element whenever the slider value
is changed _and committed_ by way of a user event, e.g. when a user stops dragging the slider or
changes the value using the arrow keys. The `detail` property of the event is set to the slider
instance that was affected.

## Usage within Web Frameworks

### `MDCSliderAdapter`

| Method Signature | Description |
| --- | --- |
| `hasClass(className: string) => boolean` | Checks if `className` exists on the root element |
| `addClass(className: string) => void` | Adds a class `className` to the root element |
| `removeClass(className: string) => void` | Removes a class `className` from the root element |
| `setThumbAttribute(name: string, value: string) => void` | Sets an attribute `name` to the value `value` on the root element. |
| `removeThumbAttribute(name: string) => void` | Removes an attribute `name` from the root element |
| `computeBoundingRect() => ClientRect` | Computes and returns the bounding client rect for the root element. Our implementations calls `getBoundingClientRect()` for this. |
| `getThumbTabIndex() => number` | Returns the value of the `tabIndex` property on the thumb element |
| `eventTargetHasClass(target: EventTarget, className: string) => boolean` | Returns true if target has className, false otherwise |
| `registerEventHandler(type: string, handler: EventListener) => void` | Adds an event listener `handler` for event type `type` to the slider's root element |
| `deregisterEventHandler(type: string, handler: EventListener) => void` | Removes an event listener `handler` for event type `type` from the slider's root element |
| `registerBodyEventHandler(type: string, handler: EventListener) => void` | Adds an event listener `handler` for event type `type` to the `<body>` element of the slider's document |
| `deregisterBodyEventHandler(type: string, handler: EventListener) => void` | Removes an event listener `handler` for event type `type` from the `<body>` element of the slider's document |
| `registerResizeHandler(handler: EventListener) => void` | Adds an event listener `handler` that is called when the component's viewport resizes, e.g. `window.onresize`. |
| `deregisterResizeHandler(handler: EventListener) => void` | Removes an event listener `handler` that was attached via `registerResizeHandler`. |
| `notifyInput() => void` | Broadcasts an "MDCSlider:input" event notifying clients that the slider's value is currently being changed. The implementation should choose to pass along any relevant information pertaining to this event. In our case we pass along the instance of the component for which the event is triggered for. |
| `notifyChange() => void` | Broadcasts a "MDCSlider:change" event notifying clients that a change to the slider's value has been committed by the user. Similar guidance applies here as for `notifyInput()`. |
| `setThumbStyleProperty(propertyName: string, value: string) => void` | Sets a dash-cased style property `propertyName` to the given `value` on the thumb element. |
| `setTrackFillStyleProperty(propertyName: string, value: string) => void` | Sets a dash-cased style property `propertyName` to the given `value` on the track-fill element. |
| `setLastTickMarkStyleProperty(propertyName: string, value: string) => void` | Sets a dash-cased style property `propertyName` to the given `value` on the last tick mark element. |
| `focusThumb() => void` | Sets the document focus to the thumb. |
| `activateRipple() => void` | Activates the ripple on the thumb element. |
| `deactivateRipple() => void` | Deativates the ripple on the thumb element. |
| `isRTL() => boolean` | True if the slider is within an RTL context, false otherwise. |

### `MDCSliderFoundation`

| Method Signature | Description |
| --- | --- |
| `layout() => void` | Same as layout() detailed within the component methods table. Does the majority of the work; the component's layout method simply proxies to this. |
| `getValue() => number` | Returns the current value of the slider |
| `setValue(value: number) => void` | Sets the current value of the slider |
| `getMax() => number` | Returns the max value the slider can have |
| `setMax(max: number) => void` | Sets the max value the slider can have |
| `getMin() => number` | Returns the min value the slider can have |
| `setMin(min: number) => number` | Sets the min value the slider can have |
| `getStep() => number` | Returns the step value of the slider |
| `setStep(step: number) => number` | Sets the step value of the slider |
| `isDisabled() => boolean` | Returns whether or not the slider is disabled |
| `setDisabled(disabled: boolean) => void` | Disables the slider when given true, enables it otherwise. |<|MERGE_RESOLUTION|>--- conflicted
+++ resolved
@@ -40,20 +40,12 @@
 ### HTML Structure
 
 ```html
-<<<<<<< HEAD
-<div class="mdc-slider" >
-=======
 <div class="mdc-slider">
->>>>>>> 739aee18
   <div class="mdc-slider__track">
     <div class="mdc-slider__track-fill"></div>
   </div>
   <div class="mdc-slider__thumb" tabindex="0" role="slider"
-<<<<<<< HEAD
-    aria-valuemin="0" aria-valuemax="50" aria-valuenow="20"
-=======
     aria-valuemin="0" aria-valuemax="100" aria-valuenow="50"
->>>>>>> 739aee18
     aria-label="Select Value">
     <svg class="mdc-slider__thumb-handle" width="34" height="34">
       <circle cx="17" cy="17" r="6"></circle>
@@ -106,11 +98,18 @@
 </div>
 ```
 
-<<<<<<< HEAD
 ### Disabled sliders
 
 Adding an `aria-disabled` attribute to a slider will initially disable it.
-=======
+
+```html
+<div class="mdc-slider" tabindex="0" role="slider"
+     aria-valuemin="0" aria-valuemax="100" aria-valuenow="0"
+     aria-label="Select Value" aria-disabled="true">
+  <!-- ... -->
+</div>
+```
+
 ### Using a step value
 
 > **NOTE**: In a discrete slider, the step value defines the slider values that are valid. In a continuous 
@@ -118,22 +117,15 @@
 
 `MDCSlider` supports quantization by allowing users to supply a floating-point `step` value via a
 `data-step` attribute.
->>>>>>> 739aee18
 
 ```html
 <div class="mdc-slider" tabindex="0" role="slider"
      aria-valuemin="0" aria-valuemax="100" aria-valuenow="0"
-<<<<<<< HEAD
-     aria-label="Select Value" aria-disabled="true">
-=======
      data-step="2" aria-label="Select Value">
->>>>>>> 739aee18
-  <!-- ... -->
-</div>
-```
-
-<<<<<<< HEAD
-=======
+  <!-- ... -->
+</div>
+```
+
 When a step value is given, the slider will quantize all values to match that step value, _except_
 for the minimum and maximum values, which can always be set. This is to ensure consistent behavior.
 
@@ -163,7 +155,6 @@
 > we place the second to last marker proportionally at where thumb could reach and
 > place the last marker at max value.
 
->>>>>>> 739aee18
 ## Style Customization
 
 ### CSS Classes
