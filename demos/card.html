<!DOCTYPE html>
<!--
  Copyright 2016 Google Inc. All rights reserved.

  Licensed under the Apache License, Version 2.0 (the "License");
  you may not use this file except in compliance with the License.
  You may obtain a copy of the License at

      https://www.apache.org/licenses/LICENSE-2.0

  Unless required by applicable law or agreed to in writing, software
  distributed under the License is distributed on an "AS IS" BASIS,
  WITHOUT WARRANTIES OR CONDITIONS OF ANY KIND, either express or implied.
  See the License for the specific language governing permissions and
  limitations under the License
-->
<html>
  <head>
    <meta charset="utf-8">
    <title>Card - Material Components Catalog</title>
    <meta name="viewport" content="width=device-width, initial-scale=1">
    <link rel="icon" type="image/png" href="/images/logo_components_color_2x_web_48dp.png">
    <link rel="stylesheet" href="/assets/card.css">
    <link rel="stylesheet" href="https://fonts.googleapis.com/css?family=Roboto+Mono">
    <link rel="stylesheet" href="https://fonts.googleapis.com/css?family=Roboto:300,400,500">
    <link rel="stylesheet" href="https://fonts.googleapis.com/icon?family=Material+Icons">
    <script src="/ready.js"></script>
  </head>

  <body class="mdc-typography">
    <header class="mdc-toolbar mdc-toolbar--fixed">
      <div class="mdc-toolbar__row">
        <section class="mdc-toolbar__section mdc-toolbar__section--align-start">
          <span class="catalog-back">
            <a href="/" class="mdc-toolbar__menu-icon"><i class="material-icons">&#xE5C4;</i></a>
          </span>
          <span class="mdc-toolbar__title catalog-title">Card</span>
        </section>
      </div>
    </header>

    <main>
      <div class="mdc-toolbar-fixed-adjust"></div>

      <section class="hero">
        <div class="mdc-card demo-card">
<<<<<<< HEAD
          <a class="mdc-card__primary-action" href="javascript:">
            <section class="mdc-card__media mdc-card__media--16-9 demo-card__media demo-card__media--16-9"></section>
            <div class="demo-card__primary">
              <h2 class="demo-card__title mdc-typography--title">Our Changing Planet</h2>
              <h3 class="demo-card__subtitle mdc-typography--subheading1">by Kurt Wagner</h3>
            </div>
            <div class="demo-card__secondary mdc-typography--body1">
              Visit ten places on our planet that are undergoing the biggest changes today.
            </div>
          </a>
          <div class="mdc-card__action-bar">
=======
          <div class="mdc-card__media mdc-card__media--16-9 demo-card__media demo-card__media--16-9"></div>
          <div class="demo-card__primary">
            <h2 class="demo-card__title mdc-typography--title">Our Changing Planet</h2>
            <h3 class="demo-card__subtitle mdc-typography--subheading1">by Kurt Wagner</h3>
          </div>
          <div class="demo-card__secondary mdc-typography--body1">
            Visit ten places on our planet that are undergoing the biggest changes today.
          </div>
          <div class="mdc-card__actions">
>>>>>>> d36e518b
            <div class="mdc-card__action-buttons">
              <button class="mdc-button mdc-card__action mdc-card__action--button">Read</button>
              <button class="mdc-button mdc-card__action mdc-card__action--button">Bookmark</button>
            </div>
            <div class="mdc-card__action-icons">
              <i class="mdc-icon-toggle material-icons mdc-card__action mdc-card__action--icon"
                 tabindex="0"
                 role="button"
                 aria-pressed="false"
                 aria-label="Add to favorites"
                 title="Add to favorites"
                 data-toggle-on='{"content": "favorite", "label": "Remove from favorites"}'
                 data-toggle-off='{"content": "favorite_border", "label": "Add to favorites"}'>
                favorite_border
              </i>
              <i class="material-icons mdc-card__action mdc-card__action--icon mdc-ripple-surface"
                 tabindex="0"
                 role="button"
                 data-mdc-ripple-is-unbounded
                 title="Share">share</i>
              <i class="material-icons mdc-card__action mdc-card__action--icon mdc-ripple-surface"
                 tabindex="0"
                 role="button"
                 data-mdc-ripple-is-unbounded
                 title="More options">more_vert</i>
            </div>
          </div>
        </div>
      </section>

      <section class="demo-card-toggles">
        <div class="mdc-form-field">
          <div class="mdc-checkbox">
            <input type="checkbox" class="mdc-checkbox__native-control" id="toggle-rtl" aria-labelledby="toggle-rtl-label" />
            <div class="mdc-checkbox__background">
              <svg class="mdc-checkbox__checkmark" viewBox="0 0 24 24">
                <path class="mdc-checkbox__checkmark__path" fill="none" stroke="white" d="M1.73,12.91 8.1,19.28 22.79,4.59" />
              </svg>
              <div class="mdc-checkbox__mixedmark"></div>
            </div>
          </div>
          <label for="toggle-rtl" id="toggle-rtl-label">Toggle RTL</label>
        </div>
      </section>

      <section class="demo-card-collection">
        <div class="mdc-card demo-card">
          <div class="demo-card-article-group-heading mdc-typography--subheading2">Headlines</div>

          <hr class="mdc-list-divider">

          <a class="demo-card-article mdc-ripple-surface" href="#">
            <h2 class="demo-card-article__title mdc-typography--headline">Copper on the rise</h2>
            <p class="demo-card-article__snippet mdc-typography--body1">
              Copper price soars amid global market optimism and increased demand.
            </p>
          </a>

          <hr class="mdc-list-divider">

          <a class="demo-card-article mdc-ripple-surface" href="#">
            <h2 class="demo-card-article__title mdc-typography--headline">U.S. tech startups rebound</h2>
            <p class="demo-card-article__snippet mdc-typography--body1">
              Favorable business conditions have allowed startups to secure more fundraising deals compared to last
              year.
            </p>
          </a>

          <hr class="mdc-list-divider">

          <a class="demo-card-article mdc-ripple-surface" href="#">
            <h2 class="demo-card-article__title mdc-typography--headline">Asia's clean energy ambitions</h2>
            <p class="demo-card-article__snippet mdc-typography--body1">
              China plans to invest billions of dollars for the development of over 300 clean energy projects in
              Southeast Asia.
            </p>
          </a>

          <hr class="mdc-list-divider">

          <div class="mdc-card__actions mdc-card__actions--full-bleed">
            <a class="mdc-button mdc-card__action mdc-card__action--button demo-card-action" href="#">
              All Business Headlines
              <i class="material-icons" aria-hidden="true">arrow_forward</i>
            </a>
          </div>
        </div>

        <div class="mdc-card demo-card demo-card--photo-album">
<<<<<<< HEAD
          <a class="mdc-card__primary-action demo-card__primary-action" href="javascript:">
            <section class="mdc-card__media mdc-card__media--square demo-card__media">
              <div class="mdc-card__media-content demo-card__media-content--with-title">
                <div class="demo-card__media-title mdc-typography--subheading2">
                  Vacation Photos
                </div>
              </div>
            </section>
          </a>
          <section class="mdc-card__action-bar">
            <div class="mdc-card__action-icons demo-card__action-icons--centered">
              <i class="mdc-icon-toggle material-icons mdc-card__action mdc-card__action--icon"
                 tabindex="0"
                 role="button"
                 aria-pressed="false"
                 aria-label="Add to favorites"
                 title="Add to favorites"
                 data-toggle-on='{"content": "favorite", "label": "Remove from favorites"}'
                 data-toggle-off='{"content": "favorite_border", "label": "Add to favorites"}'>
                favorite_border
              </i>
              <i class="mdc-icon-toggle material-icons mdc-card__action mdc-card__action--icon"
                 tabindex="0"
                 role="button"
                 aria-pressed="false"
                 aria-label="Add bookmark"
                 title="Add bookmark"
                 data-toggle-on='{"content": "bookmark", "label": "Remove bookmark"}'
                 data-toggle-off='{"content": "bookmark_border", "label": "Add bookmark"}'>
                bookmark_border
              </i>
              <button class="mdc-button mdc-card__action mdc-card__action--icon" title="Share">
                <i class="material-icons" role="presentation">
                  share
                </i>
              </button>
            </div>
          </section>
        </div>

        <div class="mdc-card demo-card demo-card--music-album">
          <a class="mdc-card__primary-action demo-card__primary-action" href="javascript:">
            <section class="demo-card__music-row">
              <div class="mdc-card__media mdc-card__media--square demo-card__media demo-card__media--music"></div>
              <div class="demo-card__music-info">
                <div class="demo-card__music-title mdc-typography--headline">Rozes</div>
                <div class="demo-card__music-artist mdc-typography--body1">Under the Grave</div>
                <div class="demo-card__music-year mdc-typography--body1">(2016)</div>
              </div>
            </section>
          </a>
=======
          <div class="mdc-card__media mdc-card__media--square demo-card__media">
            <div class="mdc-card__media-content demo-card__media-content--with-title">
              <div class="demo-card__media-title mdc-typography--subheading2">
                Vacation Photos
              </div>
            </div>
          </div>
          <div class="mdc-card__actions demo-card__actions--centered">
            <i class="mdc-icon-toggle material-icons mdc-card__action mdc-card__action--icon"
               tabindex="0"
               role="button"
               aria-pressed="false"
               aria-label="Add to favorites"
               title="Add to favorites"
               data-toggle-on='{"content": "favorite", "label": "Remove from favorites"}'
               data-toggle-off='{"content": "favorite_border", "label": "Add to favorites"}'>
              favorite_border
            </i>
            <i class="mdc-icon-toggle material-icons mdc-card__action mdc-card__action--icon"
               tabindex="0"
               role="button"
               aria-pressed="false"
               aria-label="Add bookmark"
               title="Add bookmark"
               data-toggle-on='{"content": "bookmark", "label": "Remove bookmark"}'
               data-toggle-off='{"content": "bookmark_border", "label": "Add bookmark"}'>
              bookmark_border
            </i>
            <i class="material-icons mdc-card__action mdc-card__action--icon mdc-ripple-surface"
               tabindex="0"
               role="button"
               data-mdc-ripple-is-unbounded
               title="Share">share</i>
          </div>
        </div>

        <div class="mdc-card demo-card demo-card--music-album">
          <div class="demo-card__music-row">
            <div class="mdc-card__media mdc-card__media--square demo-card__media demo-card__media--music"></div>
            <div class="demo-card__music-info">
              <div class="demo-card__music-title mdc-typography--headline">Rozes</div>
              <div class="demo-card__music-artist mdc-typography--body1">Under the Grave</div>
              <div class="demo-card__music-year mdc-typography--body1">(2016)</div>
            </div>
          </div>
>>>>>>> d36e518b
          <hr class="mdc-list-divider">
          <div class="mdc-card__actions">
            <div class="mdc-card__action-buttons demo-card__action-buttons--text-only">Rate this album</div>
            <div class="mdc-card__action-icons">
              <i class="material-icons demo-card__action-icon--star"
                 tabindex="0"
                 role="button"
                 title="1 star">
                star_border
              </i>
              <i class="material-icons demo-card__action-icon--star"
                 tabindex="0"
                 role="button"
                 title="2 stars">
                star_border
              </i>
              <i class="material-icons demo-card__action-icon--star"
                 tabindex="0"
                 role="button"
                 title="3 stars">
                star_border
              </i>
              <i class="material-icons demo-card__action-icon--star"
                 tabindex="0"
                 role="button"
                 title="4 stars">
                star_border
              </i>
              <i class="material-icons demo-card__action-icon--star"
                 tabindex="0"
                 role="button"
                 title="5 stars">
                star_border
              </i>
            </div>
          </div>
        </div>
      </section>
    </main>

    <script src="/assets/material-components-web.js" async></script>
    <script src="/assets/common.js" async></script>
    <script>
      demoReady(function() {
        var rtlToggle = document.getElementById('toggle-rtl');
        rtlToggle.addEventListener('change', function() {
          var docEl = document.documentElement;
          if (rtlToggle.checked) {
            docEl.setAttribute('dir', 'rtl');
          } else {
            docEl.removeAttribute('dir');
          }
        });

        [].forEach.call(document.querySelectorAll('.mdc-button'), function(surface) {
          mdc.ripple.MDCRipple.attachTo(surface);
        });

        [].forEach.call(document.querySelectorAll('.mdc-icon-toggle'), function(iconToggle) {
          mdc.iconToggle.MDCIconToggle.attachTo(iconToggle);
        });

        document.addEventListener('MDCIconToggle:change', function(evt) {
          evt.target.setAttribute('title', evt.target.getAttribute('aria-label'));
        });

        [].forEach.call(document.querySelectorAll('.mdc-ripple-surface'), function(surface) {
          mdc.ripple.MDCRipple.attachTo(surface);
        });

        [].forEach.call(document.querySelectorAll('.mdc-card__primary-action'), function(el) {
          mdc.ripple.MDCRipple.attachTo(el);
        });
      });
    </script>
  </body>
</html><|MERGE_RESOLUTION|>--- conflicted
+++ resolved
@@ -44,9 +44,8 @@
 
       <section class="hero">
         <div class="mdc-card demo-card">
-<<<<<<< HEAD
-          <a class="mdc-card__primary-action" href="javascript:">
-            <section class="mdc-card__media mdc-card__media--16-9 demo-card__media demo-card__media--16-9"></section>
+          <a class="mdc-card__primary-action" href="#">
+            <div class="mdc-card__media mdc-card__media--16-9 demo-card__media demo-card__media--16-9"></div>
             <div class="demo-card__primary">
               <h2 class="demo-card__title mdc-typography--title">Our Changing Planet</h2>
               <h3 class="demo-card__subtitle mdc-typography--subheading1">by Kurt Wagner</h3>
@@ -55,18 +54,7 @@
               Visit ten places on our planet that are undergoing the biggest changes today.
             </div>
           </a>
-          <div class="mdc-card__action-bar">
-=======
-          <div class="mdc-card__media mdc-card__media--16-9 demo-card__media demo-card__media--16-9"></div>
-          <div class="demo-card__primary">
-            <h2 class="demo-card__title mdc-typography--title">Our Changing Planet</h2>
-            <h3 class="demo-card__subtitle mdc-typography--subheading1">by Kurt Wagner</h3>
-          </div>
-          <div class="demo-card__secondary mdc-typography--body1">
-            Visit ten places on our planet that are undergoing the biggest changes today.
-          </div>
           <div class="mdc-card__actions">
->>>>>>> d36e518b
             <div class="mdc-card__action-buttons">
               <button class="mdc-button mdc-card__action mdc-card__action--button">Read</button>
               <button class="mdc-button mdc-card__action mdc-card__action--button">Bookmark</button>
@@ -156,18 +144,17 @@
         </div>
 
         <div class="mdc-card demo-card demo-card--photo-album">
-<<<<<<< HEAD
-          <a class="mdc-card__primary-action demo-card__primary-action" href="javascript:">
-            <section class="mdc-card__media mdc-card__media--square demo-card__media">
+          <a class="mdc-card__primary-action demo-card__primary-action" href="#">
+            <div class="mdc-card__media mdc-card__media--square demo-card__media">
               <div class="mdc-card__media-content demo-card__media-content--with-title">
                 <div class="demo-card__media-title mdc-typography--subheading2">
                   Vacation Photos
                 </div>
               </div>
-            </section>
-          </a>
-          <section class="mdc-card__action-bar">
-            <div class="mdc-card__action-icons demo-card__action-icons--centered">
+            </div>
+          </a>
+          <div class="mdc-card__action-bar">
+            <div class="mdc-card__actions demo-card__actions--centered">
               <i class="mdc-icon-toggle material-icons mdc-card__action mdc-card__action--icon"
                  tabindex="0"
                  role="button"
@@ -188,73 +175,26 @@
                  data-toggle-off='{"content": "bookmark_border", "label": "Add bookmark"}'>
                 bookmark_border
               </i>
-              <button class="mdc-button mdc-card__action mdc-card__action--icon" title="Share">
-                <i class="material-icons" role="presentation">
-                  share
-                </i>
-              </button>
-            </div>
-          </section>
+              <i class="material-icons mdc-card__action mdc-card__action--icon mdc-ripple-surface"
+                 tabindex="0"
+                 role="button"
+                 data-mdc-ripple-is-unbounded
+                 title="Share">share</i>
+            </div>
+          </div>
         </div>
 
         <div class="mdc-card demo-card demo-card--music-album">
-          <a class="mdc-card__primary-action demo-card__primary-action" href="javascript:">
-            <section class="demo-card__music-row">
+          <a class="mdc-card__primary-action demo-card__primary-action" href="#">
+            <div class="demo-card__music-row">
               <div class="mdc-card__media mdc-card__media--square demo-card__media demo-card__media--music"></div>
               <div class="demo-card__music-info">
                 <div class="demo-card__music-title mdc-typography--headline">Rozes</div>
                 <div class="demo-card__music-artist mdc-typography--body1">Under the Grave</div>
                 <div class="demo-card__music-year mdc-typography--body1">(2016)</div>
               </div>
-            </section>
-          </a>
-=======
-          <div class="mdc-card__media mdc-card__media--square demo-card__media">
-            <div class="mdc-card__media-content demo-card__media-content--with-title">
-              <div class="demo-card__media-title mdc-typography--subheading2">
-                Vacation Photos
-              </div>
-            </div>
-          </div>
-          <div class="mdc-card__actions demo-card__actions--centered">
-            <i class="mdc-icon-toggle material-icons mdc-card__action mdc-card__action--icon"
-               tabindex="0"
-               role="button"
-               aria-pressed="false"
-               aria-label="Add to favorites"
-               title="Add to favorites"
-               data-toggle-on='{"content": "favorite", "label": "Remove from favorites"}'
-               data-toggle-off='{"content": "favorite_border", "label": "Add to favorites"}'>
-              favorite_border
-            </i>
-            <i class="mdc-icon-toggle material-icons mdc-card__action mdc-card__action--icon"
-               tabindex="0"
-               role="button"
-               aria-pressed="false"
-               aria-label="Add bookmark"
-               title="Add bookmark"
-               data-toggle-on='{"content": "bookmark", "label": "Remove bookmark"}'
-               data-toggle-off='{"content": "bookmark_border", "label": "Add bookmark"}'>
-              bookmark_border
-            </i>
-            <i class="material-icons mdc-card__action mdc-card__action--icon mdc-ripple-surface"
-               tabindex="0"
-               role="button"
-               data-mdc-ripple-is-unbounded
-               title="Share">share</i>
-          </div>
-        </div>
-
-        <div class="mdc-card demo-card demo-card--music-album">
-          <div class="demo-card__music-row">
-            <div class="mdc-card__media mdc-card__media--square demo-card__media demo-card__media--music"></div>
-            <div class="demo-card__music-info">
-              <div class="demo-card__music-title mdc-typography--headline">Rozes</div>
-              <div class="demo-card__music-artist mdc-typography--body1">Under the Grave</div>
-              <div class="demo-card__music-year mdc-typography--body1">(2016)</div>
-            </div>
-          </div>
->>>>>>> d36e518b
+            </div>
+          </a>
           <hr class="mdc-list-divider">
           <div class="mdc-card__actions">
             <div class="mdc-card__action-buttons demo-card__action-buttons--text-only">Rate this album</div>
