/**
 * @license
 * Copyright 2018 Google Inc. All Rights Reserved.
 *
 * Licensed under the Apache License, Version 2.0 (the "License");
 * you may not use this file except in compliance with the License.
 * You may obtain a copy of the License at
 *
 * http://www.apache.org/licenses/LICENSE-2.0
 *
 * Unless required by applicable law or agreed to in writing, software
 * distributed under the License is distributed on an "AS IS" BASIS,
 * WITHOUT WARRANTIES OR CONDITIONS OF ANY KIND, either express or implied.
 * See the License for the specific language governing permissions and
 * limitations under the License.
 */

/* eslint-disable no-unused-vars */

/**
 * Adapter for MDC Slider.
 *
 * Defines the shape of the adapter expected by the foundation.
 *
 * @record
 */
class MDCSliderAdapter {
  /**
   * Returns if the slider Element has the given class
   * @param {string} className
   * @return {boolean}
   */
  hasClass(className) {}

  /**
   * Adds a class to the slider Element
   * @param {string} className
   */
  addClass(className) {}

  /**
   * Removes a class from the slider Element
   * @param {string} className
   */
  removeClass(className) {}

  /**
   * Sets attribute name on slider thumb Element to value
   * @param {string} name
   * @param {string} value
   */
  setThumbAttribute(name, value) {}

  /**
   * Removes attribute name on slider thumb Element to value
   * @param {string} name
   */
  removeThumbAttribute(name) {}

  /**
   * Returns the bounding client rect for the slider Element
   * @return {?ClientRect}
   */
  computeBoundingRect() {}

  /**
<<<<<<< HEAD
   * Returns the tab index of the slider Element
   * @return {number}
   */
  getTabIndex() {}
=======
   * Returns true if target has className, false otherwise.
   * @param {EventTarget} target
   * @param {string} className
   * @return {boolean}
   */
  eventTargetHasClass(target, className) {}
>>>>>>> d593ce63

  /**
   * Registers an event handler on the root element for a given event.
   * @param {string} type
   * @param {function(!Event): undefined} handler
   */
  registerEventHandler(type, handler) {}

  /**
   * Deregisters an event handler on the root element for a given event.
   * @param {string} type
   * @param {function(!Event): undefined} handler
   */
  deregisterEventHandler(type, handler) {}

  /**
   * Registers an event handler on the body for a given event.
   * @param {string} type
   * @param {function(!Event): undefined} handler
   */
  registerBodyEventHandler(type, handler) {}

  /**
   * Deregisters an event handler on the body for a given event.
   * @param {string} type
   * @param {function(!Event): undefined} handler
   */
  deregisterBodyEventHandler(type, handler) {}

  /**
   * Registers an event handler for the window resize event
   * @param {function(!Event): undefined} handler
   */
  registerWindowResizeHandler(handler) {}

  /**
   * Deregisters an event handler for the window resize event
   * @param {function(!Event): undefined} handler
   */
  deregisterWindowResizeHandler(handler) {}

  /**
   * Emits a custom event MDCSlider:input from the root
   */
  notifyInput() {}

  /**
   * Emits a custom event MDCSlider:change from the root
   */
  notifyChange() {}

  /**
   * Sets a style property of the thumb container element to the passed value
   * @param {string} propertyName
   * @param {string} value
   */
  setThumbStyleProperty(propertyName, value) {}

  /**
   * Sets a style property of the track element to the passed value
   * @param {string} propertyName
   * @param {string} value
   */
  setTrackFillStyleProperty(propertyName, value) {}

  /**
   * Sets focus to thumb
   */
  focusThumb() {}

  /**
   * Activates the thumb ripple
   */
  activateRipple() {}

  /**
   * Deactivates the thumb ripple
   */
  deactivateRipple() {}
}

export default MDCSliderAdapter;<|MERGE_RESOLUTION|>--- conflicted
+++ resolved
@@ -64,19 +64,18 @@
   computeBoundingRect() {}
 
   /**
-<<<<<<< HEAD
    * Returns the tab index of the slider Element
    * @return {number}
    */
   getTabIndex() {}
-=======
+
+  /**
    * Returns true if target has className, false otherwise.
    * @param {EventTarget} target
    * @param {string} className
    * @return {boolean}
    */
   eventTargetHasClass(target, className) {}
->>>>>>> d593ce63
 
   /**
    * Registers an event handler on the root element for a given event.
